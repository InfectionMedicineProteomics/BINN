--- conflicted
+++ resolved
@@ -64,12 +64,8 @@
         explainer = shap.DeepExplainer(self.model, background_data)
         shap_values = explainer.shap_values(test_data)
 
-<<<<<<< HEAD
         shap_dict = {
             "features": self.model.column_names[0], "shap_values": shap_values}
-=======
-        shap_dict = {"features": self.model.layer_names[0], "shap_values": shap_values}
->>>>>>> e333103f
 
         return shap_dict
 
@@ -91,12 +87,8 @@
                 explainer = shap.DeepExplainer(
                     (self.model, layer), background_data)
                 shap_values = explainer.shap_values(test_data)
-<<<<<<< HEAD
                 shap_dict["features"].append(
-                    self.model.column_names[feature_index])
-=======
-                shap_dict["features"].append(self.model.layer_names[feature_index])
->>>>>>> e333103f
+                    self.model.layer_names[feature_index])
                 shap_dict["shap_values"].append(shap_values)
                 feature_index += 1
 
